@import '../../marketplace.css';

:root {
  --containerHeight: calc(100vh - var(--topbarHeightDesktop));
}

.topbar {
  @media (--viewportMedium) {
    position: fixed;
    top: 0;
    left: 0;
    /* We need to raise Topbar above .container */
    z-index: 1;
  }
}

.container {
  /* Layout */
  width: 100%;
  flex-grow: 1;
  display: flex;

  @media (--viewportMedium) {
    position: relative;
    padding-top: var(--topbarHeightDesktop);
    min-height: var(--containerHeight);
  }
}

.searchResultContainer {
  flex-grow: 1;
  display: flex;
  flex-direction: column;

  @media (--viewportMedium) {
    /**
     * .container is using flexbox,
     * This specifies that searchResultContainer is taking 60% from the viewport width
     */
    flex-basis: 50%;
  }

  @media screen and (min-width: 1024px) {
    flex-basis: 62.5%;
  }
}

.searchResultSummary {
  /* Layout */
  margin: 8px 24px 14px 24px;

  @media screen and (min-width: 1024px) {
    margin: 8px 36px 14px 36px;
  }
}

.error {
  color: var(--failColor);
}

.searchString {
  /* Search string should not break on white spaces - i.e. line-break should happen before. */
  white-space: nowrap;
}

.listings {
  flex-grow: 1;
  display: flex;
  flex-direction: column;
}

.searchListingsPanel {
  flex-grow: 1;
}

.mapPanel {
  display: none;

  @media (--viewportMedium) {
    /**
     * .container is using flexbox,
     * This specifies that mapPanel is taking 34% from the viewport width
     */
    flex-basis: 50%;

    /* Own layout settings */
    display: flex;
    height: 100%;
  }

  @media screen and (min-width: 1024px) {
    flex-basis: 37.5%;
  }
}

.map {
<<<<<<< HEAD
  @media (--desktopViewport) {
=======
  @media (--viewportMedium) {
    /* Map is fixed so that it doesn't scroll along search results */
>>>>>>> 52f1081e
    position: fixed;
    top: var(--topbarHeightDesktop);
    right: 0;

    /* Fixed content needs width relative to viewport */
    width: 50vw;
    height: var(--containerHeight);
  }

  @media screen and (min-width: 1024px) {
    width: 37.5vw;
  }
}<|MERGE_RESOLUTION|>--- conflicted
+++ resolved
@@ -94,12 +94,9 @@
 }
 
 .map {
-<<<<<<< HEAD
-  @media (--desktopViewport) {
-=======
+  
   @media (--viewportMedium) {
     /* Map is fixed so that it doesn't scroll along search results */
->>>>>>> 52f1081e
     position: fixed;
     top: var(--topbarHeightDesktop);
     right: 0;
